//////////////////////////////////////////////////////////////////////////
//  
<<<<<<< HEAD
//  Copyright (c) 2011, John Haddon. All rights reserved.
=======
//  Copyright (c) 2011-2012, John Haddon. All rights reserved.
>>>>>>> 2c77bc97
//  Copyright (c) 2011-2012, Image Engine Design Inc. All rights reserved.
//  
//  Redistribution and use in source and binary forms, with or without
//  modification, are permitted provided that the following conditions are
//  met:
//  
//      * Redistributions of source code must retain the above
//        copyright notice, this list of conditions and the following
//        disclaimer.
//  
//      * Redistributions in binary form must reproduce the above
//        copyright notice, this list of conditions and the following
//        disclaimer in the documentation and/or other materials provided with
//        the distribution.
//  
//      * Neither the name of John Haddon nor the names of
//        any other contributors to this software may be used to endorse or
//        promote products derived from this software without specific prior
//        written permission.
//  
//  THIS SOFTWARE IS PROVIDED BY THE COPYRIGHT HOLDERS AND CONTRIBUTORS "AS
//  IS" AND ANY EXPRESS OR IMPLIED WARRANTIES, INCLUDING, BUT NOT LIMITED TO,
//  THE IMPLIED WARRANTIES OF MERCHANTABILITY AND FITNESS FOR A PARTICULAR
//  PURPOSE ARE DISCLAIMED. IN NO EVENT SHALL THE COPYRIGHT OWNER OR
//  CONTRIBUTORS BE LIABLE FOR ANY DIRECT, INDIRECT, INCIDENTAL, SPECIAL,
//  EXEMPLARY, OR CONSEQUENTIAL DAMAGES (INCLUDING, BUT NOT LIMITED TO,
//  PROCUREMENT OF SUBSTITUTE GOODS OR SERVICES; LOSS OF USE, DATA, OR
//  PROFITS; OR BUSINESS INTERRUPTION) HOWEVER CAUSED AND ON ANY THEORY OF
//  LIABILITY, WHETHER IN CONTRACT, STRICT LIABILITY, OR TORT (INCLUDING
//  NEGLIGENCE OR OTHERWISE) ARISING IN ANY WAY OUT OF THE USE OF THIS
//  SOFTWARE, EVEN IF ADVISED OF THE POSSIBILITY OF SUCH DAMAGE.
//  
//////////////////////////////////////////////////////////////////////////

#include "boost/bind.hpp"

#include "Gaffer/TypedObjectPlug.h"
#include "Gaffer/ScriptNode.h"
#include "Gaffer/CompoundPlug.h"

#include "GafferUI/StandardNodeGadget.h"
#include "GafferUI/Nodule.h"
#include "GafferUI/NameGadget.h"
#include "GafferUI/LinearContainer.h"
#include "GafferUI/Style.h"
#include "GafferUI/CompoundNodule.h"

using namespace GafferUI;
using namespace Gaffer;
using namespace Imath;

IE_CORE_DEFINERUNTIMETYPED( StandardNodeGadget );

NodeGadget::NodeGadgetTypeDescription<StandardNodeGadget> StandardNodeGadget::g_nodeGadgetTypeDescription( Gaffer::Node::staticTypeId() );

static const float g_borderWidth = 0.5f;
static const float g_minWidth = 10.0f;
static const float g_spacing = 0.5f;

StandardNodeGadget::StandardNodeGadget( Gaffer::NodePtr node, LinearContainer::Orientation orientation )
	:	NodeGadget( node )
{
	LinearContainer::Orientation oppositeOrientation = orientation == LinearContainer::X ? LinearContainer::Y : LinearContainer::X;

	LinearContainerPtr mainContainer = new LinearContainer( "mainContainer", oppositeOrientation, LinearContainer::Centre, g_spacing );

	const float noduleSpacing = orientation == LinearContainer::X ? 2.0f : 0.2f;
	LinearContainerPtr inputNoduleContainer = new LinearContainer( "inputNoduleContainer", orientation, LinearContainer::Centre, noduleSpacing );
	LinearContainerPtr outputNoduleContainer = new LinearContainer( "outputNoduleContainer", orientation, LinearContainer::Centre, noduleSpacing );

	mainContainer->addChild( orientation == LinearContainer::X ? outputNoduleContainer : inputNoduleContainer );
	
	IndividualContainerPtr contentsContainer = new IndividualContainer();
	contentsContainer->setName( "contentsContainer" );
	contentsContainer->setPadding( Box3f( V3f( -g_borderWidth ), V3f( g_borderWidth ) ) );
	
	mainContainer->addChild( contentsContainer );
	mainContainer->addChild( orientation == LinearContainer::X ? inputNoduleContainer : outputNoduleContainer );

	setChild( mainContainer );
	setContents( new NameGadget( node ) );
	
	Gaffer::ScriptNodePtr script = node->scriptNode();
	if( script )
	{
		script->selection()->memberAddedSignal().connect( boost::bind( &StandardNodeGadget::selectionChanged, this, ::_1,  ::_2 ) );
		script->selection()->memberRemovedSignal().connect( boost::bind( &StandardNodeGadget::selectionChanged, this, ::_1,  ::_2 ) );
	}
	
	node->childAddedSignal().connect( boost::bind( &StandardNodeGadget::childAdded, this, ::_1,  ::_2 ) );
	node->childRemovedSignal().connect( boost::bind( &StandardNodeGadget::childRemoved, this, ::_1,  ::_2 ) );
	
	for( Gaffer::PlugIterator it=node->plugsBegin(); it!=node->plugsEnd(); it++ )
	{
		addNodule( *it );
	}
}

StandardNodeGadget::~StandardNodeGadget()
{
}

Imath::Box3f StandardNodeGadget::bound() const
{
	Box3f b = IndividualContainer::bound();
	
	LinearContainer::Orientation orientation = getChild<Gadget>()->getChild<LinearContainer>( "inputNoduleContainer" )->getOrientation();

	if( orientation == LinearContainer::X )
	{
		// enforce a minimum width
		float width = std::max( b.size().x, g_minWidth );
		float c = b.center().x;
		b.min.x = c - width / 2.0f;
		b.max.x = c + width / 2.0f;
	}
	
	// add the missing spacing to the border if we have no nodules on a given side
			
	Box3f inputContainerBound = getChild<Gadget>()->getChild<LinearContainer>( "inputNoduleContainer" )->transformedBound( this );
	Box3f outputContainerBound = getChild<Gadget>()->getChild<LinearContainer>( "outputNoduleContainer" )->transformedBound( this );
	if( inputContainerBound.isEmpty() )
	{
		if( orientation == LinearContainer::X )
		{
			b.max.y += g_spacing + g_borderWidth;
		}
		else
		{
			b.min.x -= g_spacing + g_borderWidth;		
		}
	}
	
	if( outputContainerBound.isEmpty() )
	{
		if( orientation == LinearContainer::X )
		{
			b.min.y -= g_spacing + g_borderWidth;
		}
		else
		{
			b.max.x += g_spacing + g_borderWidth;
		}
	}
	
	// add on a little bit in the major axis, so that the nodules don't get drawn in the frame corner
	
	if( orientation == LinearContainer::X )
	{
		b.min.x -= g_borderWidth;
		b.max.x += g_borderWidth;
	}
	else
	{
		b.min.y -= g_borderWidth;
		b.max.y += g_borderWidth;
	}
	
	return b;
}

void StandardNodeGadget::doRender( const Style *style ) const
{
<<<<<<< HEAD
=======
	// decide what state we're rendering in
>>>>>>> 2c77bc97
	Gaffer::ConstScriptNodePtr script = node()->scriptNode();
	
	Style::State state = Style::NormalState;
	if( script && script->selection()->contains( node() ) )
	{
		state = Style::HighlightedState;
	}
<<<<<<< HEAD
	
	Box3f b = bound();
	Box3f inputRowBound = getChild<Gadget>()->getChild<LinearContainer>( "inputNoduleRow" )->transformedBound( this );
	Box3f outputRowBound = getChild<Gadget>()->getChild<LinearContainer>( "outputNoduleRow" )->transformedBound( this );
	
	if( !inputRowBound.isEmpty() )
	{
		b.max.y -= inputRowBound.size().y / 2.0f;
	}
	if( !outputRowBound.isEmpty() )
	{
		b.min.y += outputRowBound.size().y / 2.0f;
=======
	
	// draw 
	Box3f b = bound();

	LinearContainer::Orientation orientation = getChild<Gadget>()->getChild<LinearContainer>( "inputNoduleContainer" )->getOrientation();
	
	Box3f inputContainerBound = getChild<Gadget>()->getChild<LinearContainer>( "inputNoduleContainer" )->transformedBound( this );
	Box3f outputContainerBound = getChild<Gadget>()->getChild<LinearContainer>( "outputNoduleContainer" )->transformedBound( this );
	
	if( !inputContainerBound.isEmpty() )
	{
		if( orientation == LinearContainer::X )
		{
			b.max.y -= inputContainerBound.size().y / 2.0f;
		}
		else
		{
			b.min.x += inputContainerBound.size().x / 2.0f;
		}
	}
	if( !outputContainerBound.isEmpty() )
	{
		if( orientation == LinearContainer::X )
		{
			b.min.y += outputContainerBound.size().y / 2.0f;
		}
		else
		{
			b.max.x -= outputContainerBound.size().x / 2.0f;		
		}
>>>>>>> 2c77bc97
	}

	style->renderFrame( Box2f( V2f( b.min.x, b.min.y ) + V2f( g_borderWidth ), V2f( b.max.x, b.max.y ) - V2f( g_borderWidth ) ), g_borderWidth, state );
	
	NodeGadget::doRender( style );
}

NodulePtr StandardNodeGadget::nodule( Gaffer::ConstPlugPtr plug )
{	
	NoduleMap::iterator it = m_nodules.find( plug.get() );
	if( it==m_nodules.end() )
	{
		/// \todo This needs to be generalised so other compound nodule types
		/// are possible, and so we can do nested compounds too.
		Gaffer::ConstCompoundPlugPtr compoundParent = plug->parent<Gaffer::CompoundPlug>();
		if( compoundParent )
		{
			it = m_nodules.find( compoundParent.get() );
			if( it!=m_nodules.end() )
			{
				CompoundNodulePtr compoundNodule = IECore::runTimeCast<CompoundNodule>( it->second );
				if( compoundNodule )
				{
					return compoundNodule->nodule( plug );
				}
			}
		}
		return 0;
	}
	return it->second;
}

ConstNodulePtr StandardNodeGadget::nodule( Gaffer::ConstPlugPtr plug ) const
{
	NoduleMap::const_iterator it = m_nodules.find( plug.get() );
	if( it==m_nodules.end() )
	{
		return 0;
	}
	return it->second;
}

Imath::V3f StandardNodeGadget::noduleTangent( const Nodule *nodule ) const
{
	LinearContainer::Orientation orientation = getChild<Gadget>()->getChild<LinearContainer>( "inputNoduleContainer" )->getOrientation();
	Plug::Direction direction = nodule->plug()->direction();
	if( orientation == LinearContainer::X )
	{
		return direction == Plug::In ? V3f( 0, 1, 0 ) : V3f( 0, -1, 0 );
	}
	return direction == Plug::In ? V3f( -1, 0, 0 ) : V3f( 1, 0, 0 );
}

NodulePtr StandardNodeGadget::addNodule( Gaffer::PlugPtr plug )
{
	if( plug->getName().compare( 0, 2, "__" )==0 )
	{
		return 0;
	}
	
	NodulePtr nodule = Nodule::create( plug );
	if( !nodule )
	{
		return 0;
	}
	
	if( plug->direction()==Gaffer::Plug::In )
	{
		getChild<Gadget>()->getChild<LinearContainer>( "inputNoduleContainer" )->addChild( nodule );
	}
	else
	{
		getChild<Gadget>()->getChild<LinearContainer>( "outputNoduleContainer" )->addChild( nodule );
	}
	
	m_nodules[plug.get()] = nodule.get();
	
	return nodule;
}

void StandardNodeGadget::selectionChanged( Gaffer::SetPtr selection, IECore::RunTimeTypedPtr n )
{
	if( n==node() )
	{
		renderRequestSignal()( this );
	}
}

void StandardNodeGadget::childAdded( Gaffer::GraphComponentPtr parent, Gaffer::GraphComponentPtr child )
{
	Gaffer::PlugPtr p = IECore::runTimeCast<Gaffer::Plug>( child );
	if( p )
	{
		addNodule( p );
	}
}

void StandardNodeGadget::childRemoved( Gaffer::GraphComponentPtr parent, Gaffer::GraphComponentPtr child )
{
	Gaffer::PlugPtr p = IECore::runTimeCast<Gaffer::Plug>( child );
	if( p )
	{
		NodulePtr n = nodule( p );
		if( n )
		{
			n->parent<Gaffer::GraphComponent>()->removeChild( n );
			m_nodules.erase( p.get() );
		}
	}	
}

void StandardNodeGadget::setContents( GadgetPtr contents )
{
	getChild<LinearContainer>()->getChild<IndividualContainer>( "contentsContainer" )->setChild( contents );
}

GadgetPtr StandardNodeGadget::getContents()
{
	return getChild<LinearContainer>()->getChild<IndividualContainer>( "contentsContainer" )->getChild<Gadget>();
}

ConstGadgetPtr StandardNodeGadget::getContents() const
{
	return getChild<LinearContainer>()->getChild<IndividualContainer>( "contentsContainer" )->getChild<Gadget>();
}
<|MERGE_RESOLUTION|>--- conflicted
+++ resolved
@@ -1,10 +1,6 @@
 //////////////////////////////////////////////////////////////////////////
 //  
-<<<<<<< HEAD
-//  Copyright (c) 2011, John Haddon. All rights reserved.
-=======
 //  Copyright (c) 2011-2012, John Haddon. All rights reserved.
->>>>>>> 2c77bc97
 //  Copyright (c) 2011-2012, Image Engine Design Inc. All rights reserved.
 //  
 //  Redistribution and use in source and binary forms, with or without
@@ -168,10 +164,7 @@
 
 void StandardNodeGadget::doRender( const Style *style ) const
 {
-<<<<<<< HEAD
-=======
 	// decide what state we're rendering in
->>>>>>> 2c77bc97
 	Gaffer::ConstScriptNodePtr script = node()->scriptNode();
 	
 	Style::State state = Style::NormalState;
@@ -179,20 +172,6 @@
 	{
 		state = Style::HighlightedState;
 	}
-<<<<<<< HEAD
-	
-	Box3f b = bound();
-	Box3f inputRowBound = getChild<Gadget>()->getChild<LinearContainer>( "inputNoduleRow" )->transformedBound( this );
-	Box3f outputRowBound = getChild<Gadget>()->getChild<LinearContainer>( "outputNoduleRow" )->transformedBound( this );
-	
-	if( !inputRowBound.isEmpty() )
-	{
-		b.max.y -= inputRowBound.size().y / 2.0f;
-	}
-	if( !outputRowBound.isEmpty() )
-	{
-		b.min.y += outputRowBound.size().y / 2.0f;
-=======
 	
 	// draw 
 	Box3f b = bound();
@@ -223,7 +202,6 @@
 		{
 			b.max.x -= outputContainerBound.size().x / 2.0f;		
 		}
->>>>>>> 2c77bc97
 	}
 
 	style->renderFrame( Box2f( V2f( b.min.x, b.min.y ) + V2f( g_borderWidth ), V2f( b.max.x, b.max.y ) - V2f( g_borderWidth ) ), g_borderWidth, state );
